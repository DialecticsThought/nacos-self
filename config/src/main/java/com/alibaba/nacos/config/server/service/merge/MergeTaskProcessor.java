--- conflicted
+++ resolved
@@ -19,10 +19,11 @@
 import com.alibaba.nacos.config.server.constant.Constants;
 import com.alibaba.nacos.config.server.manager.AbstractTask;
 import com.alibaba.nacos.config.server.manager.TaskProcessor;
+import com.alibaba.nacos.config.server.model.ConfigInfo;
+import com.alibaba.nacos.config.server.model.ConfigInfoAggr;
+import com.alibaba.nacos.config.server.model.Page;
 import com.alibaba.nacos.config.server.model.event.ConfigDataChangeEvent;
-import com.alibaba.nacos.config.server.modules.entity.ConfigInfo;
-import com.alibaba.nacos.config.server.modules.entity.ConfigInfoAggr;
-import com.alibaba.nacos.config.server.service.PersistServiceTmp;
+import com.alibaba.nacos.config.server.service.repository.PersistService;
 import com.alibaba.nacos.config.server.service.trace.ConfigTraceService;
 import com.alibaba.nacos.config.server.utils.ContentUtils;
 import com.alibaba.nacos.config.server.utils.TimeUtils;
@@ -31,7 +32,6 @@
 import org.apache.commons.lang3.StringUtils;
 import org.slf4j.Logger;
 import org.slf4j.LoggerFactory;
-import org.springframework.data.domain.Page;
 
 import java.sql.Timestamp;
 import java.util.ArrayList;
@@ -43,20 +43,14 @@
  * @author Nacos
  */
 public class MergeTaskProcessor implements TaskProcessor {
-<<<<<<< HEAD
-    final int PAGE_SIZE = 10000;
 
-    MergeTaskProcessor(PersistServiceTmp persistService, MergeDatumService mergeService) {
-=======
-    
     private static final int PAGE_SIZE = 10000;
-    
+
     MergeTaskProcessor(PersistService persistService, MergeDatumService mergeService) {
->>>>>>> 84b733a3
         this.persistService = persistService;
         this.mergeService = mergeService;
     }
-    
+
     @Override
     public boolean process(String taskType, AbstractTask task) {
         MergeDataTask mergeTask = (MergeDataTask) task;
@@ -71,31 +65,26 @@
             int pageCount = (int) Math.ceil(rowCount * 1.0 / PAGE_SIZE);
             for (int pageNo = 1; pageNo <= pageCount; pageNo++) {
                 Page<ConfigInfoAggr> page = persistService
-                        .findConfigInfoAggrByPage(dataId, group, tenant, pageNo, PAGE_SIZE);
+                    .findConfigInfoAggrByPage(dataId, group, tenant, pageNo, PAGE_SIZE);
                 if (page != null) {
-<<<<<<< HEAD
-                    datumList.addAll(page.getContent());
-                    log.info("[merge-query] {}, {}, size/total={}/{}", dataId, group, datumList.size(), rowCount);
-=======
                     datumList.addAll(page.getPageItems());
                     LOGGER.info("[merge-query] {}, {}, size/total={}/{}", dataId, group, datumList.size(), rowCount);
->>>>>>> 84b733a3
                 }
             }
-            
+
             final Timestamp time = TimeUtils.getCurrentTime();
             if (datumList.size() > 0) {
                 // merge
                 ConfigInfo cf = merge(dataId, group, tenant, datumList);
-                
+
                 persistService.insertOrUpdate(null, null, cf, time, null);
-                
+
                 LOGGER.info("[merge-ok] {}, {}, size={}, length={}, md5={}, content={}", dataId, group, datumList.size(),
-                        cf.getContent().length(), cf.getMd5(), ContentUtils.truncateContent(cf.getContent()));
-                
+                    cf.getContent().length(), cf.getMd5(), ContentUtils.truncateContent(cf.getContent()));
+
                 ConfigTraceService
-                        .logPersistenceEvent(dataId, group, tenant, null, time.getTime(), InetUtils.getSelfIp(),
-                                ConfigTraceService.PERSISTENCE_EVENT_MERGE, cf.getContent());
+                    .logPersistenceEvent(dataId, group, tenant, null, time.getTime(), InetUtils.getSelfIp(),
+                        ConfigTraceService.PERSISTENCE_EVENT_MERGE, cf.getContent());
             } else {
                 // remove
                 if (StringUtils.isBlank(tag)) {
@@ -103,24 +92,24 @@
                 } else {
                     persistService.removeConfigInfoTag(dataId, group, tenant, tag, clientIp, null);
                 }
-                
+
                 LOGGER.warn("[merge-delete] delete config info because no datum. dataId=" + dataId + ", groupId=" + group);
-                
+
                 ConfigTraceService
-                        .logPersistenceEvent(dataId, group, tenant, null, time.getTime(), InetUtils.getSelfIp(),
-                                ConfigTraceService.PERSISTENCE_EVENT_REMOVE, null);
+                    .logPersistenceEvent(dataId, group, tenant, null, time.getTime(), InetUtils.getSelfIp(),
+                        ConfigTraceService.PERSISTENCE_EVENT_REMOVE, null);
             }
-            
+
             EventDispatcher.fireEvent(new ConfigDataChangeEvent(false, dataId, group, tenant, tag, time.getTime()));
-            
+
         } catch (Exception e) {
             mergeService.addMergeTask(dataId, group, tenant, mergeTask.getClientIp());
             LOGGER.info("[merge-error] " + dataId + ", " + group + ", " + e.toString(), e);
         }
-        
+
         return true;
     }
-    
+
     /**
      * merge datumList {@link ConfigInfoAggr}.
      *
@@ -143,19 +132,10 @@
         String content = sb.substring(0, sb.lastIndexOf(Constants.NACOS_LINE_SEPARATOR));
         return new ConfigInfo(dataId, group, tenant, appName, content);
     }
-<<<<<<< HEAD
 
-    // =====================
+    private static final Logger LOGGER = LoggerFactory.getLogger(MergeTaskProcessor.class);
 
-    private static final Logger log = LoggerFactory.getLogger(MergeTaskProcessor.class);
+    private PersistService persistService;
 
-    private PersistServiceTmp persistService;
-=======
-    
-    private static final Logger LOGGER = LoggerFactory.getLogger(MergeTaskProcessor.class);
-    
-    private PersistService persistService;
-    
->>>>>>> 84b733a3
     private MergeDatumService mergeService;
 }