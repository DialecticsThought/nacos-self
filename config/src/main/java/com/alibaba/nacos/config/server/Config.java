--- conflicted
+++ resolved
@@ -27,15 +27,10 @@
  * @author Nacos
  */
 @EnableScheduling
-<<<<<<< HEAD
-
 @SpringBootApplication(scanBasePackages = {
         "com.alibaba.nacos.config.server",
         "com.alibaba.nacos.core",
 },exclude = {DataSourceAutoConfiguration.class})
-=======
-@SpringBootApplication(scanBasePackages = {"com.alibaba.nacos.config.server", "com.alibaba.nacos.core"})
->>>>>>> 84b733a3
 public class Config {
     
     public static void main(String[] args) {
