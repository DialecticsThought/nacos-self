/*
 * Copyright 1999-2018 Alibaba Group Holding Ltd.
 *
 * Licensed under the Apache License, Version 2.0 (the "License");
 * you may not use this file except in compliance with the License.
 * You may obtain a copy of the License at
 *
 *      http://www.apache.org/licenses/LICENSE-2.0
 *
 * Unless required by applicable law or agreed to in writing, software
 * distributed under the License is distributed on an "AS IS" BASIS,
 * WITHOUT WARRANTIES OR CONDITIONS OF ANY KIND, either express or implied.
 * See the License for the specific language governing permissions and
 * limitations under the License.
 */

package com.alibaba.nacos.core.distributed.raft;

import com.alibaba.nacos.common.model.RestResult;
import com.alibaba.nacos.common.utils.ByteUtils;
import com.alibaba.nacos.common.utils.ConvertUtils;
import com.alibaba.nacos.common.utils.LoggerUtils;
import com.alibaba.nacos.common.utils.ThreadUtils;
import com.alibaba.nacos.consistency.LogProcessor;
import com.alibaba.nacos.consistency.SerializeFactory;
import com.alibaba.nacos.consistency.Serializer;
import com.alibaba.nacos.consistency.cp.LogProcessor4CP;
import com.alibaba.nacos.consistency.entity.GetRequest;
import com.alibaba.nacos.consistency.entity.GetResponse;
import com.alibaba.nacos.consistency.entity.Log;
import com.alibaba.nacos.consistency.exception.ConsistencyException;
import com.alibaba.nacos.core.distributed.raft.exception.DuplicateRaftGroupException;
import com.alibaba.nacos.core.distributed.raft.exception.JRaftException;
import com.alibaba.nacos.core.distributed.raft.exception.NoLeaderException;
import com.alibaba.nacos.core.distributed.raft.exception.NoSuchRaftGroupException;
import com.alibaba.nacos.core.distributed.raft.processor.NacosLogProcessor;
import com.alibaba.nacos.core.distributed.raft.utils.FailoverClosure;
import com.alibaba.nacos.core.distributed.raft.utils.FailoverClosureImpl;
import com.alibaba.nacos.core.distributed.raft.utils.JRaftConstants;
import com.alibaba.nacos.core.distributed.raft.utils.JRaftLogOperation;
import com.alibaba.nacos.core.distributed.raft.utils.JRaftUtils;
import com.alibaba.nacos.core.distributed.raft.utils.RaftExecutor;
import com.alibaba.nacos.core.distributed.raft.utils.RaftOptionsBuilder;
import com.alibaba.nacos.core.distributed.raft.utils.RetryRunner;
import com.alibaba.nacos.core.notify.NotifyCenter;
import com.alibaba.nacos.core.utils.ApplicationUtils;
import com.alibaba.nacos.core.utils.Loggers;
import com.alipay.sofa.jraft.CliService;
import com.alipay.sofa.jraft.Node;
import com.alipay.sofa.jraft.RaftGroupService;
import com.alipay.sofa.jraft.RaftServiceFactory;
import com.alipay.sofa.jraft.RouteTable;
import com.alipay.sofa.jraft.Status;
import com.alipay.sofa.jraft.closure.ReadIndexClosure;
import com.alipay.sofa.jraft.conf.Configuration;
import com.alipay.sofa.jraft.entity.PeerId;
import com.alipay.sofa.jraft.entity.Task;
import com.alipay.sofa.jraft.error.RaftError;
import com.alipay.sofa.jraft.option.CliOptions;
import com.alipay.sofa.jraft.option.NodeOptions;
import com.alipay.sofa.jraft.option.RaftOptions;
import com.alipay.sofa.jraft.rpc.InvokeCallback;
import com.alipay.sofa.jraft.rpc.RpcProcessor;
import com.alipay.sofa.jraft.rpc.RpcServer;
import com.alipay.sofa.jraft.rpc.impl.cli.CliClientServiceImpl;
import com.alipay.sofa.jraft.util.BytesUtil;
<<<<<<< HEAD
import com.alipay.sofa.jraft.util.Endpoint;
=======
>>>>>>> a68f5e22
import org.springframework.util.CollectionUtils;

import java.nio.ByteBuffer;
import java.nio.file.Paths;
import java.util.Collection;
import java.util.Collections;
import java.util.HashSet;
import java.util.Map;
import java.util.Objects;
import java.util.Optional;
import java.util.Random;
import java.util.concurrent.CompletableFuture;
import java.util.concurrent.ConcurrentHashMap;
import java.util.concurrent.Executor;
import java.util.concurrent.TimeUnit;
import java.util.concurrent.TimeoutException;
import java.util.function.BiConsumer;

/**
 * JRaft server instance, away from Spring IOC management
 *
 * <p>
 * Why do we need to create a raft group based on the value of LogProcessor group (),
 * that is, each function module has its own state machine. Because each LogProcessor
 * corresponds to a different functional module, such as Nacos's naming module and
 * config module, these two modules are independent of each other and do not affect
 * each other. If we have only one state machine, it is equal to the log of all functional
 * modules The processing is loaded together. Any module that has an exception during
 * the log processing and a long block operation will affect the normal operation of
 * other functional modules.
 * </p>
 *
 * @author <a href="mailto:liaochuntao@live.com">liaochuntao</a>
 */
@SuppressWarnings("all")
public class JRaftServer {

	// Existential life cycle

	private RpcServer rpcServer;
	private CliClientServiceImpl cliClientService;
	private CliService cliService;
	private Map<String, RaftGroupTuple> multiRaftGroup = new ConcurrentHashMap<>();

	// Ordinary member variable

	private volatile boolean isStarted = false;
	private volatile boolean isShutdown = false;
	private Configuration conf;

	private RpcProcessor userProcessor;
	private NodeOptions nodeOptions;
	private Serializer serializer;
	private Collection<LogProcessor4CP> processors = Collections
			.synchronizedSet(new HashSet<>());

	private String selfIp;
	private int selfPort;

	private RaftConfig raftConfig;
	private PeerId localPeerId;
	private int failoverRetries;
	private int rpcRequestTimeoutMs;

	static {
		// Set bolt buffer
		// System.getProperties().setProperty("bolt.channel_write_buf_low_water_mark", String.valueOf(64 * 1024 * 1024));
		// System.getProperties().setProperty("bolt.channel_write_buf_high_water_mark", String.valueOf(256 * 1024 * 1024));

		System.getProperties().setProperty("bolt.netty.buffer.low.watermark", String.valueOf(128 * 1024 * 1024));
		System.getProperties().setProperty("bolt.netty.buffer.high.watermark", String.valueOf(256 * 1024 * 1024));
	}

	public JRaftServer(final int failoverRetries) throws Exception {
		this.failoverRetries = failoverRetries;
		this.conf = new Configuration();
	}

	public void setFailoverRetries(int failoverRetries) {
		this.failoverRetries = failoverRetries;
	}

	void init(RaftConfig config) {
		this.raftConfig = config;
		this.serializer = SerializeFactory.getDefault();
		Loggers.RAFT.info("Initializes the Raft protocol, raft-config info : {}", config);
		RaftExecutor.init(config);

		final String self = config.getSelfMember();
		String[] info = self.split(":");
		selfIp = info[0];
		selfPort = Integer.parseInt(info[1]);
		localPeerId = PeerId.parsePeer(self);
		nodeOptions = new NodeOptions();

		// Set the election timeout time. The default is 5 seconds.
		int electionTimeout = Math.max(ConvertUtils
						.toInt(config.getVal(RaftSysConstants.RAFT_ELECTION_TIMEOUT_MS),
								RaftSysConstants.DEFAULT_ELECTION_TIMEOUT),
				RaftSysConstants.DEFAULT_ELECTION_TIMEOUT);

		rpcRequestTimeoutMs = ConvertUtils
				.toInt(raftConfig.getVal(RaftSysConstants.RAFT_RPC_REQUEST_TIMEOUT_MS),
						RaftSysConstants.DEFAULT_RAFT_RPC_REQUEST_TIMEOUT_MS);

		nodeOptions.setElectionTimeoutMs(electionTimeout);
		RaftOptions raftOptions = RaftOptionsBuilder.initRaftOptions(raftConfig);
		nodeOptions.setRaftOptions(raftOptions);
		// open jraft node metrics record function
		nodeOptions.setEnableMetrics(true);

		CliOptions cliOptions = new CliOptions();

		this.cliClientService = new CliClientServiceImpl();
		this.cliClientService.init(cliOptions);
		this.cliService = RaftServiceFactory.createAndInitCliService(cliOptions);
	}

	synchronized void start() {
		if (!isStarted) {
			Loggers.RAFT.info("========= The raft protocol is starting... =========");
			try {
				// init raft group node
				com.alipay.sofa.jraft.NodeManager raftNodeManager = com.alipay.sofa.jraft.NodeManager
						.getInstance();
				for (String address : raftConfig.getMembers()) {
					PeerId peerId = PeerId.parsePeer(address);
					conf.addPeer(peerId);
					raftNodeManager.addAddress(peerId.getEndpoint());
				}
				nodeOptions.setInitialConf(conf);

				rpcServer = JRaftUtils.initRpcServer(localPeerId);
				rpcServer.registerProcessor(new NacosLogProcessor(this, failoverRetries));

				if (!this.rpcServer.init(null)) {
					Loggers.RAFT.error("Fail to init [RpcServer].");
					throw new RuntimeException("Fail to init [RpcServer].");
				}

				// Initialize multi raft group service framework
				isStarted = true;
				createMultiRaftGroup(processors);
				Loggers.RAFT
						.info("========= The raft protocol start finished... =========");
			}
			catch (Exception e) {
				Loggers.RAFT.error("raft protocol start failure, error : {}", e);
				throw new JRaftException(e);
			}
		}
	}

	synchronized void createMultiRaftGroup(Collection<LogProcessor4CP> processors) {
		// There is no reason why the LogProcessor cannot be processed because of the synchronization
		if (!this.isStarted) {
			this.processors.addAll(processors);
			return;
		}

		final String parentPath = Paths
				.get(ApplicationUtils.getNacosHome(), "data/protocol/raft").toString();

		for (LogProcessor4CP processor : processors) {
			final String groupName = processor.group();
			if (multiRaftGroup.containsKey(groupName)) {
				throw new DuplicateRaftGroupException(groupName);
			}

			// Ensure that each Raft Group has its own configuration and NodeOptions
			Configuration configuration = conf.copy();
			NodeOptions copy = nodeOptions.copy();
			JRaftUtils.initDirectory(parentPath, groupName, copy);

			if (!registerSelfToCluster(groupName, localPeerId, configuration.copy())) {
				// If the registration fails, you need to remove yourself first and then
				// turn on the repeat registration logic
				RaftExecutor.executeByCommon(() -> {
					Configuration c = configuration.copy();
					c.addPeer(localPeerId);
					for (; ; ) {
						if (registerSelfToCluster(groupName, localPeerId, c)) {
							break;
						}
						ThreadUtils.sleep(1000L);
					}
				});
			}

			// Here, the LogProcessor is passed into StateMachine, and when the StateMachine
			// triggers onApply, the onApply of the LogProcessor is actually called
			NacosStateMachine machine = new NacosStateMachine(this, processor);

			copy.setFsm(machine);
			copy.setInitialConf(configuration);

			// Set snapshot interval, default 1800 seconds
			int doSnapshotInterval = ConvertUtils.toInt(raftConfig
							.getVal(RaftSysConstants.RAFT_SNAPSHOT_INTERVAL_SECS),
					RaftSysConstants.DEFAULT_RAFT_SNAPSHOT_INTERVAL_SECS);

			// If the business module does not implement a snapshot processor, cancel the snapshot
			doSnapshotInterval = CollectionUtils
					.isEmpty(processor.loadSnapshotOperate()) ? 0 : doSnapshotInterval;

			copy.setSnapshotIntervalSecs(doSnapshotInterval);
			Loggers.RAFT.info("create raft group : {}", groupName);
			RaftGroupService raftGroupService = new RaftGroupService(groupName,
					localPeerId, copy, rpcServer, true);

			// Because RpcServer has been started before, it is not allowed to start again here
			Node node = raftGroupService.start(false);
			machine.setNode(node);
			RouteTable.getInstance().updateConfiguration(groupName, configuration);

			// Turn on the leader auto refresh for this group
			Random random = new Random();
			long period = nodeOptions.getElectionTimeoutMs() + random.nextInt(5 * 1000);
			RaftExecutor.scheduleRaftMemberRefreshJob(() -> refreshRouteTable(groupName),
					period, period, TimeUnit.MILLISECONDS);
			multiRaftGroup.put(groupName,
					new RaftGroupTuple(node, processor, raftGroupService, machine));
		}
	}

	GetResponse get(final GetRequest request, final int failoverRetries) {
		final String group = request.getGroup();
		CompletableFuture<GetResponse> future = new CompletableFuture<>();
		final RaftGroupTuple tuple = findTupleByGroup(group);
		if (Objects.isNull(tuple)) {
			future.completeExceptionally(new NoSuchRaftGroupException(group));
			return future.join();
		}
		final Node node = tuple.node;
		node.readIndex(BytesUtil.EMPTY_BYTES, new ReadIndexClosure() {
			@Override
			public void run(Status status, long index, byte[] reqCtx) {
				if (status.isOk()) {
					try {
						GetResponse response = tuple.processor.getData(request);
						future.complete(response);
					}
					catch (Throwable t) {
						future.completeExceptionally(t);
					}
					return;
				}
				future.completeExceptionally(
						new ConsistencyException(status.getErrorMsg()));
			}
		});
		try {
			return future.get(rpcRequestTimeoutMs, TimeUnit.MILLISECONDS);
		}
		catch (TimeoutException e) {
			// run raft read
			readThrouthRaftLog(request, future);
			try {
				return future.get(rpcRequestTimeoutMs, TimeUnit.MILLISECONDS);
			}
			catch (Throwable ex) {
				throw new ConsistencyException(
						"Data acquisition failed : " + e.toString());
			}
		}
		catch (Throwable e) {
			throw new ConsistencyException("Data acquisition failed : " + e.toString());
		}
	}

	public void readThrouthRaftLog(final GetRequest request,
			final CompletableFuture<GetResponse> future) {

		Log readLog = Log.newBuilder().setGroup(request.getGroup())
				.setData(request.getData())
				.putExtendInfo(JRaftConstants.JRAFT_EXTEND_INFO_KEY,
						JRaftLogOperation.READ_OPERATION).build();
		CompletableFuture<byte[]> f = new CompletableFuture<byte[]>();
		commit(readLog, f, failoverRetries)
				.whenComplete(new BiConsumer<byte[], Throwable>() {
					@Override
					public void accept(byte[] result, Throwable throwable) {
						if (Objects.nonNull(throwable)) {
							future.completeExceptionally(
									new ConsistencyException(throwable));
							return;
						}
						try {
							GetResponse r = null;
							if (ByteUtils.isNotEmpty(result)) {
								r = GetResponse.parseFrom(result);
							}
							else {
								r = GetResponse.newBuilder().build();
							}
							future.complete(r);
						}
						catch (Throwable ex) {
							future.completeExceptionally(ex);
						}
					}
				});
	}

	public <T> CompletableFuture<T> commit(Log data, final CompletableFuture<T> future,
			final int retryLeft) {
		LoggerUtils
				.printIfDebugEnabled(Loggers.RAFT, "data requested this time : {}", data);
		final String group = data.getGroup();
		final RaftGroupTuple tuple = findTupleByGroup(group);
		if (tuple == null) {
			future.completeExceptionally(new IllegalArgumentException(
					"No corresponding Raft Group found : " + group));
			return future;
		}
		RetryRunner runner = () -> commit(data, future, retryLeft - 1);
		FailoverClosureImpl closure = new FailoverClosureImpl(future, retryLeft, runner);

		final Node node = tuple.node;
		if (node.isLeader()) {
			// The leader node directly applies this request
			applyOperation(node, data, closure);
		}
		else {
			// Forward to Leader for request processing
			invokeToLeader(group, data, rpcRequestTimeoutMs, closure);
		}
		return future;
	}

	boolean registerSelfToCluster(String groupId, PeerId selfIp, Configuration conf) {
		conf.removePeer(localPeerId);
		PeerId leader = new PeerId();
		for (int i = 0; i < 5; i++) {
			Status status = cliService.getLeader(groupId, conf, leader);
			if (status.isOk()) {
				break;
			}
			ThreadUtils.sleep(100L);
			Loggers.RAFT.warn("get leader failed : {}", status);
		}

		// This means that this is a new cluster, following the normal initialization logic
		if (leader.isEmpty()) {
			return true;
		}

		for (int i = 0; i < 5; i++) {
			Status status = cliService.addPeer(groupId, conf, selfIp);
			if (status.isOk()) {
				Loggers.RAFT.info("reigister self to cluster success");
				return true;
			}
			else {
				Loggers.RAFT.error("register self to cluster has error : {}", status);
				ThreadUtils.sleep(1_000L);
			}
		}

		return false;
	}

	protected PeerId getLeader(final String raftGroupId) {
		final PeerId leader = new PeerId();
		final Configuration conf = findNodeByGroup(raftGroupId).getOptions()
				.getInitialConf();
		try {
			final Status st = cliService.getLeader(raftGroupId, conf, leader);
			if (st.isOk()) {
				return leader;
			}
			Loggers.RAFT.error("get Leader has failed : {}", st);
		}
		catch (final Throwable t) {
			Loggers.RAFT.error("get Leader has error : {}", t);
		}
		return null;
	}

	synchronized void shutdown() {
		if (isShutdown) {
			return;
		}
		isShutdown = true;
		try {
			Loggers.RAFT
					.info("========= The raft protocol is starting to close =========");

			RouteTable instance = RouteTable.getInstance();

			for (Map.Entry<String, RaftGroupTuple> entry : multiRaftGroup.entrySet()) {
				final RaftGroupTuple tuple = entry.getValue();
				final Node node = tuple.getNode();
				tuple.node.shutdown();
				tuple.raftGroupService.shutdown();
			}

			cliService.shutdown();
			cliClientService.shutdown();

			Loggers.RAFT.info("========= The raft protocol has been closed =========");
		}
		catch (Throwable t) {
			Loggers.RAFT
					.error("There was an error in the raft protocol shutdown, error : {}",
							t);
		}
	}

	public void applyOperation(Node node, Log data, FailoverClosure closure) {
		final Task task = new Task();
		task.setDone(new NacosClosure(data, status -> {
			NacosClosure.NStatus nStatus = (NacosClosure.NStatus) status;
			if (Objects.nonNull(nStatus.getThrowable())) {
				closure.setThrowable(nStatus.getThrowable());
			}
			else {
				closure.setData(nStatus.getResult());
			}
			closure.run(nStatus);
		}));
		task.setData(ByteBuffer.wrap(data.toByteArray()));
		node.apply(task);
	}

	private void invokeToLeader(final String group, final Log request,
			final int timeoutMillis, FailoverClosure closure) {
		try {
			final Endpoint leaderIp = Optional.ofNullable(getLeader(group))
					.orElseThrow(() -> new NoLeaderException(group)).getEndpoint();
			cliClientService.getRpcClient()
					.invokeAsync(leaderIp, request, new InvokeCallback() {
						@Override
						public void complete(Object o, Throwable ex) {

							if (Objects.nonNull(ex)) {
								closure.setThrowable(ex);
								closure.run(new Status(RaftError.UNKNOWN, ex.getMessage()));
							}

							RestResult result = (RestResult) o;
							if (result.ok()) {
								closure.setData(result.getData());
								closure.run(Status.OK());
							}
							else {
<<<<<<< HEAD
								ex = (Throwable) result.getData();
								closure.setThrowable(ex);
=======
>>>>>>> a68f5e22
								closure.run(
										new Status(RaftError.UNKNOWN, String.valueOf(result.getData())));
							}
						}

						@Override
<<<<<<< HEAD
						public Executor executor() {
=======
						public void onException(Throwable e) {
							closure.setThrowable(e);
							closure.run(new Status(RaftError.UNKNOWN, e.toString()));
						}

						@Override
						public Executor getExecutor() {
>>>>>>> a68f5e22
							return RaftExecutor.getRaftCliServiceExecutor();
						}
					}, timeoutMillis);
		}
		catch (Exception e) {
			closure.setThrowable(e);
			closure.run(new Status(RaftError.UNKNOWN, e.toString()));
		}
	}

	void refreshRouteTable(String group) {
		if (isShutdown) {
			return;
		}

		final String groupName = group;
		Status status = null;
		try {
			RouteTable instance = RouteTable.getInstance();
			Configuration oldConf = instance.getConfiguration(groupName);
			String oldLeader = Optional.ofNullable(instance.selectLeader(groupName))
					.orElse(PeerId.emptyPeer()).getEndpoint().toString();
			status = instance.refreshConfiguration(this.cliClientService, groupName,
					rpcRequestTimeoutMs);

			if (status.isOk()) {
				Configuration conf = instance.getConfiguration(groupName);
				String leader = instance.selectLeader(groupName).getEndpoint().toString();
				NacosStateMachine machine = findTupleByGroup(groupName).machine;
				if (!Objects.equals(oldLeader, leader) || !Objects
						.equals(oldConf, conf)) {
					NotifyCenter.publishEvent(
							RaftEvent.builder().leader(leader).groupId(groupName)
									.term(machine.getTerm()).raftClusterInfo(
									JRaftUtils.toStrings(conf.getPeers())).build());
				}
			}
			else {
				Loggers.RAFT
						.error("Fail to refresh route configuration for group : {}, status is : {}",
								groupName, status);
			}
		}
		catch (Exception e) {
			Loggers.RAFT
					.error("Fail to refresh route configuration for group : {}, error is : {}",
							groupName, e);
		}
	}

	public RaftGroupTuple findTupleByGroup(final String group) {
		RaftGroupTuple tuple = multiRaftGroup.get(group);
		return tuple;
	}

	public Node findNodeByGroup(final String group) {
		final RaftGroupTuple tuple = multiRaftGroup.get(group);
		if (Objects.nonNull(tuple)) {
			return tuple.node;
		}
		return null;
	}

	Map<String, RaftGroupTuple> getMultiRaftGroup() {
		return multiRaftGroup;
	}

	CliService getCliService() {
		return cliService;
	}

	public static class RaftGroupTuple {

		private final LogProcessor processor;
		private final Node node;
		private final RaftGroupService raftGroupService;
		private final NacosStateMachine machine;

		public RaftGroupTuple(Node node, LogProcessor processor,
				RaftGroupService raftGroupService, NacosStateMachine machine) {
			this.node = node;
			this.processor = processor;
			this.raftGroupService = raftGroupService;
			this.machine = machine;
		}

		public Node getNode() {
			return node;
		}

		public LogProcessor getProcessor() {
			return processor;
		}

		public RaftGroupService getRaftGroupService() {
			return raftGroupService;
		}
	}

}<|MERGE_RESOLUTION|>--- conflicted
+++ resolved
@@ -16,8 +16,6 @@
 
 package com.alibaba.nacos.core.distributed.raft;
 
-import com.alibaba.nacos.common.model.RestResult;
-import com.alibaba.nacos.common.utils.ByteUtils;
 import com.alibaba.nacos.common.utils.ConvertUtils;
 import com.alibaba.nacos.common.utils.LoggerUtils;
 import com.alibaba.nacos.common.utils.ThreadUtils;
@@ -26,18 +24,14 @@
 import com.alibaba.nacos.consistency.Serializer;
 import com.alibaba.nacos.consistency.cp.LogProcessor4CP;
 import com.alibaba.nacos.consistency.entity.GetRequest;
-import com.alibaba.nacos.consistency.entity.GetResponse;
-import com.alibaba.nacos.consistency.entity.Log;
+import com.alibaba.nacos.consistency.entity.Response;
 import com.alibaba.nacos.consistency.exception.ConsistencyException;
 import com.alibaba.nacos.core.distributed.raft.exception.DuplicateRaftGroupException;
 import com.alibaba.nacos.core.distributed.raft.exception.JRaftException;
 import com.alibaba.nacos.core.distributed.raft.exception.NoLeaderException;
 import com.alibaba.nacos.core.distributed.raft.exception.NoSuchRaftGroupException;
-import com.alibaba.nacos.core.distributed.raft.processor.NacosLogProcessor;
 import com.alibaba.nacos.core.distributed.raft.utils.FailoverClosure;
 import com.alibaba.nacos.core.distributed.raft.utils.FailoverClosureImpl;
-import com.alibaba.nacos.core.distributed.raft.utils.JRaftConstants;
-import com.alibaba.nacos.core.distributed.raft.utils.JRaftLogOperation;
 import com.alibaba.nacos.core.distributed.raft.utils.JRaftUtils;
 import com.alibaba.nacos.core.distributed.raft.utils.RaftExecutor;
 import com.alibaba.nacos.core.distributed.raft.utils.RaftOptionsBuilder;
@@ -64,10 +58,8 @@
 import com.alipay.sofa.jraft.rpc.RpcServer;
 import com.alipay.sofa.jraft.rpc.impl.cli.CliClientServiceImpl;
 import com.alipay.sofa.jraft.util.BytesUtil;
-<<<<<<< HEAD
 import com.alipay.sofa.jraft.util.Endpoint;
-=======
->>>>>>> a68f5e22
+import com.google.protobuf.Message;
 import org.springframework.util.CollectionUtils;
 
 import java.nio.ByteBuffer;
@@ -200,8 +192,7 @@
 				}
 				nodeOptions.setInitialConf(conf);
 
-				rpcServer = JRaftUtils.initRpcServer(localPeerId);
-				rpcServer.registerProcessor(new NacosLogProcessor(this, failoverRetries));
+				rpcServer = JRaftUtils.initRpcServer(this, localPeerId);
 
 				if (!this.rpcServer.init(null)) {
 					Loggers.RAFT.error("Fail to init [RpcServer].");
@@ -293,36 +284,37 @@
 		}
 	}
 
-	GetResponse get(final GetRequest request, final int failoverRetries) {
+	Response get(final GetRequest request, final int failoverRetries) {
 		final String group = request.getGroup();
-		CompletableFuture<GetResponse> future = new CompletableFuture<>();
+		CompletableFuture<Response> future = new CompletableFuture<>();
 		final RaftGroupTuple tuple = findTupleByGroup(group);
 		if (Objects.isNull(tuple)) {
 			future.completeExceptionally(new NoSuchRaftGroupException(group));
 			return future.join();
 		}
 		final Node node = tuple.node;
-		node.readIndex(BytesUtil.EMPTY_BYTES, new ReadIndexClosure() {
-			@Override
-			public void run(Status status, long index, byte[] reqCtx) {
-				if (status.isOk()) {
-					try {
-						GetResponse response = tuple.processor.getData(request);
-						future.complete(response);
+
+		try {
+			node.readIndex(BytesUtil.EMPTY_BYTES, new ReadIndexClosure() {
+				@Override
+				public void run(Status status, long index, byte[] reqCtx) {
+					if (status.isOk()) {
+						try {
+							Response response = tuple.processor.getData(request);
+							future.complete(response);
+						}
+						catch (Throwable t) {
+							future.completeExceptionally(t);
+						}
+						return;
 					}
-					catch (Throwable t) {
-						future.completeExceptionally(t);
-					}
-					return;
+					future.completeExceptionally(
+							new ConsistencyException(status.getErrorMsg()));
 				}
-				future.completeExceptionally(
-						new ConsistencyException(status.getErrorMsg()));
-			}
-		});
-		try {
+			});
 			return future.get(rpcRequestTimeoutMs, TimeUnit.MILLISECONDS);
 		}
-		catch (TimeoutException e) {
+		catch (Throwable e) {
 			// run raft read
 			readThrouthRaftLog(request, future);
 			try {
@@ -333,57 +325,40 @@
 						"Data acquisition failed : " + e.toString());
 			}
 		}
-		catch (Throwable e) {
-			throw new ConsistencyException("Data acquisition failed : " + e.toString());
-		}
 	}
 
 	public void readThrouthRaftLog(final GetRequest request,
-			final CompletableFuture<GetResponse> future) {
-
-		Log readLog = Log.newBuilder().setGroup(request.getGroup())
-				.setData(request.getData())
-				.putExtendInfo(JRaftConstants.JRAFT_EXTEND_INFO_KEY,
-						JRaftLogOperation.READ_OPERATION).build();
-		CompletableFuture<byte[]> f = new CompletableFuture<byte[]>();
-		commit(readLog, f, failoverRetries)
-				.whenComplete(new BiConsumer<byte[], Throwable>() {
+			final CompletableFuture<Response> future) {
+		commit(request.getGroup(), request, future, failoverRetries)
+				.whenComplete(new BiConsumer<Response, Throwable>() {
 					@Override
-					public void accept(byte[] result, Throwable throwable) {
+					public void accept(Response response, Throwable throwable) {
 						if (Objects.nonNull(throwable)) {
 							future.completeExceptionally(
 									new ConsistencyException(throwable));
 							return;
 						}
-						try {
-							GetResponse r = null;
-							if (ByteUtils.isNotEmpty(result)) {
-								r = GetResponse.parseFrom(result);
-							}
-							else {
-								r = GetResponse.newBuilder().build();
-							}
-							future.complete(r);
-						}
-						catch (Throwable ex) {
-							future.completeExceptionally(ex);
+						if (response.getSuccess()) {
+							future.complete(response);
+						} else {
+							future.completeExceptionally(
+									new ConsistencyException(response.getErrMsg()));
 						}
 					}
 				});
 	}
 
-	public <T> CompletableFuture<T> commit(Log data, final CompletableFuture<T> future,
+	public <T> CompletableFuture<T> commit(String group, Message data, final CompletableFuture<T> future,
 			final int retryLeft) {
 		LoggerUtils
 				.printIfDebugEnabled(Loggers.RAFT, "data requested this time : {}", data);
-		final String group = data.getGroup();
 		final RaftGroupTuple tuple = findTupleByGroup(group);
 		if (tuple == null) {
 			future.completeExceptionally(new IllegalArgumentException(
 					"No corresponding Raft Group found : " + group));
 			return future;
 		}
-		RetryRunner runner = () -> commit(data, future, retryLeft - 1);
+		RetryRunner runner = () -> commit(group, data, future, retryLeft - 1);
 		FailoverClosureImpl closure = new FailoverClosureImpl(future, retryLeft, runner);
 
 		final Node node = tuple.node;
@@ -477,7 +452,7 @@
 		}
 	}
 
-	public void applyOperation(Node node, Log data, FailoverClosure closure) {
+	public void applyOperation(Node node, Message data, FailoverClosure closure) {
 		final Task task = new Task();
 		task.setDone(new NacosClosure(data, status -> {
 			NacosClosure.NStatus nStatus = (NacosClosure.NStatus) status;
@@ -493,7 +468,7 @@
 		node.apply(task);
 	}
 
-	private void invokeToLeader(final String group, final Log request,
+	private void invokeToLeader(final String group, final Message request,
 			final int timeoutMillis, FailoverClosure closure) {
 		try {
 			final Endpoint leaderIp = Optional.ofNullable(getLeader(group))
@@ -502,40 +477,17 @@
 					.invokeAsync(leaderIp, request, new InvokeCallback() {
 						@Override
 						public void complete(Object o, Throwable ex) {
-
 							if (Objects.nonNull(ex)) {
 								closure.setThrowable(ex);
 								closure.run(new Status(RaftError.UNKNOWN, ex.getMessage()));
+								return;
 							}
-
-							RestResult result = (RestResult) o;
-							if (result.ok()) {
-								closure.setData(result.getData());
-								closure.run(Status.OK());
-							}
-							else {
-<<<<<<< HEAD
-								ex = (Throwable) result.getData();
-								closure.setThrowable(ex);
-=======
->>>>>>> a68f5e22
-								closure.run(
-										new Status(RaftError.UNKNOWN, String.valueOf(result.getData())));
-							}
+							closure.setData(o);
+							closure.run(Status.OK());
 						}
 
 						@Override
-<<<<<<< HEAD
 						public Executor executor() {
-=======
-						public void onException(Throwable e) {
-							closure.setThrowable(e);
-							closure.run(new Status(RaftError.UNKNOWN, e.toString()));
-						}
-
-						@Override
-						public Executor getExecutor() {
->>>>>>> a68f5e22
 							return RaftExecutor.getRaftCliServiceExecutor();
 						}
 					}, timeoutMillis);
