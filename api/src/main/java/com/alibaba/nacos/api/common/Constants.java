/*
 * Copyright 1999-2018 Alibaba Group Holding Ltd.
 *
 * Licensed under the Apache License, Version 2.0 (the "License");
 * you may not use this file except in compliance with the License.
 * You may obtain a copy of the License at
 *
 *      http://www.apache.org/licenses/LICENSE-2.0
 *
 * Unless required by applicable law or agreed to in writing, software
 * distributed under the License is distributed on an "AS IS" BASIS,
 * WITHOUT WARRANTIES OR CONDITIONS OF ANY KIND, either express or implied.
 * See the License for the specific language governing permissions and
 * limitations under the License.
 */

package com.alibaba.nacos.api.common;

import java.util.concurrent.TimeUnit;

/**
 * Constants.
 *
 * @author Nacos
 */
public class Constants {
    
    public static final String CLIENT_VERSION = "3.0.0";
    
    public static final int DATA_IN_BODY_VERSION = 204;
    
    public static final String DEFAULT_GROUP = "DEFAULT_GROUP";
    
    public static final String APPNAME = "AppName";
    
    public static final String UNKNOWN_APP = "UnknownApp";
    
    public static final String DEFAULT_DOMAINNAME = "commonconfig.config-host.taobao.com";
    
    public static final String DAILY_DOMAINNAME = "commonconfig.taobao.net";
    
    public static final String NULL = "";
    
    public static final String DATAID = "dataId";
    
    public static final String GROUP = "group";
    
    public static final String LAST_MODIFIED = "Last-Modified";
    
    public static final String ACCEPT_ENCODING = "Accept-Encoding";
    
    public static final String CONTENT_ENCODING = "Content-Encoding";
    
    public static final String PROBE_MODIFY_REQUEST = "Listening-Configs";
    
    public static final String PROBE_MODIFY_RESPONSE = "Probe-Modify-Response";
    
    public static final String PROBE_MODIFY_RESPONSE_NEW = "Probe-Modify-Response-New";
    
    public static final String USE_ZIP = "true";
    
    public static final String CONTENT_MD5 = "Content-MD5";
    
    public static final String CONFIG_VERSION = "Config-Version";
    
    public static final String CONFIG_TYPE = "Config-Type";
    
    public static final String IF_MODIFIED_SINCE = "If-Modified-Since";
    
    public static final String SPACING_INTERVAL = "client-spacing-interval";
    
    public static final String BASE_PATH = "/v1/cs";
    
    public static final String CONFIG_CONTROLLER_PATH = BASE_PATH + "/configs";
    
    public static final String TOKEN = "token";
    
    public static final String ACCESS_TOKEN = "accessToken";
    
    public static final String TOKEN_TTL = "tokenTtl";
    
    public static final String GLOBAL_ADMIN = "globalAdmin";
    
    public static final String TOKEN_REFRESH_WINDOW = "tokenRefreshWindow";
    
    /**
     * second.
     */
    public static final int ASYNC_UPDATE_ADDRESS_INTERVAL = 300;
    
    /**
     * second.
     */
    public static final int POLLING_INTERVAL_TIME = 15;
    
    /**
     * millisecond.
     */
    public static final int ONCE_TIMEOUT = 2000;
    
    /**
     * millisecond.
     */
    public static final int SO_TIMEOUT = 60000;
    
    /**
     * millisecond.
     */
    public static final int CONFIG_LONG_POLL_TIMEOUT = 30000;
    
    /**
     * millisecond.
     */
    public static final int MIN_CONFIG_LONG_POLL_TIMEOUT = 10000;
    
    /**
     * millisecond.
     */
    public static final int CONFIG_RETRY_TIME = 2000;
    
    /**
     * Maximum number of retries.
     */
    public static final int MAX_RETRY = 3;
    
    /**
     * millisecond.
     */
    public static final int RECV_WAIT_TIMEOUT = ONCE_TIMEOUT * 5;
    
    public static final String ENCODE = "UTF-8";
    
    public static final String MAP_FILE = "map-file.js";
    
    public static final int FLOW_CONTROL_THRESHOLD = 20;
    
    public static final int FLOW_CONTROL_SLOT = 10;
    
    public static final int FLOW_CONTROL_INTERVAL = 1000;
    
    public static final float DEFAULT_PROTECT_THRESHOLD = 0.0F;
    
    public static final String LINE_SEPARATOR = Character.toString((char) 1);
    
    public static final String WORD_SEPARATOR = Character.toString((char) 2);
    
    public static final String LONGPOLLING_LINE_SEPARATOR = "\r\n";
    
    public static final String CLIENT_APPNAME_HEADER = "Client-AppName";
    
    public static final String CLIENT_REQUEST_TS_HEADER = "Client-RequestTS";
    
    public static final String CLIENT_REQUEST_TOKEN_HEADER = "Client-RequestToken";
    
    public static final int ATOMIC_MAX_SIZE = 1000;
    
    public static final String NAMING_INSTANCE_ID_SPLITTER = "#";
    
    public static final int NAMING_INSTANCE_ID_SEG_COUNT = 4;
    
    public static final String NAMING_HTTP_HEADER_SPILIER = "\\|";
    
    public static final String DEFAULT_CLUSTER_NAME = "DEFAULT";
    
    public static final long DEFAULT_HEART_BEAT_TIMEOUT = TimeUnit.SECONDS.toMillis(15);
    
    public static final long DEFAULT_IP_DELETE_TIMEOUT = TimeUnit.SECONDS.toMillis(30);
    
    public static final long DEFAULT_HEART_BEAT_INTERVAL = TimeUnit.SECONDS.toMillis(5);
    
    public static final String DEFAULT_NAMESPACE_ID = "public";
    
    public static final boolean DEFAULT_USE_CLOUD_NAMESPACE_PARSING = true;
    
    public static final int WRITE_REDIRECT_CODE = 307;
    
    public static final String SERVICE_INFO_SPLITER = "@@";
    
    public static final String NULL_STRING = "null";
    
    public static final String NUMBER_PATTERN = "^\\d+$";
    
    public static final String ANY_PATTERN = ".*";
    
    public static final String DEFAULT_INSTANCE_ID_GENERATOR = "simple";
    
    public static final String SNOWFLAKE_INSTANCE_ID_GENERATOR = "snowflake";
    
    public static final String HTTP_PREFIX = "http";
    
<<<<<<< HEAD
    public static final String COLON = ":";
=======
    public static final String ALL_PATTERN = "*";
>>>>>>> 6ddfa3e9
    
}<|MERGE_RESOLUTION|>--- conflicted
+++ resolved
@@ -188,10 +188,8 @@
     
     public static final String HTTP_PREFIX = "http";
     
-<<<<<<< HEAD
+    public static final String ALL_PATTERN = "*";
+    
     public static final String COLON = ":";
-=======
-    public static final String ALL_PATTERN = "*";
->>>>>>> 6ddfa3e9
     
 }