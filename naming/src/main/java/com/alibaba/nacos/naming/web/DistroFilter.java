--- conflicted
+++ resolved
@@ -79,14 +79,11 @@
             if (StringUtils.isBlank(serviceName)) {
                 serviceName = req.getParameter("dom");
             }
-<<<<<<< HEAD
+
             if (StringUtils.isNotBlank(serviceName)) {
                 serviceName = serviceName.trim();
             }
             Method method = filterBase.getMethod(req.getMethod(), path);
-=======
-            Method method = controllerMethodsCache.getMethod(req.getMethod(), path);
->>>>>>> 13f58107
 
             if (method == null) {
                 throw new NoSuchMethodException(req.getMethod() + " " + path);
