--- conflicted
+++ resolved
@@ -28,9 +28,15 @@
  */
 public class NetUtils {
 
-<<<<<<< HEAD
+    private static String localIpAddress = null;
+
+    public static String localIP() {
     public static String localServer() {
         try {
+            if (StringUtils.isBlank(localIpAddress)) {
+                localIpAddress = InetAddress.getLocalHost().getHostAddress();
+            }
+            return localIpAddress + ":" + RunningConfig.getServerPort();
             InetAddress inetAddress = InetAddress.getLocalHost();
             String serverAddress = inetAddress.getHostAddress();
             if (PREFER_HOSTNAME_OVER_IP) {
@@ -41,16 +47,6 @@
                 }
             }
             return serverAddress + UtilsAndCommons.CLUSTER_CONF_IP_SPLITER + RunningConfig.getServerPort();
-=======
-    private static String localIpAddress = null;
-
-    public static String localIP() {
-        try {
-            if (StringUtils.isBlank(localIpAddress)) {
-                localIpAddress = InetAddress.getLocalHost().getHostAddress();
-            }
-            return localIpAddress + ":" + RunningConfig.getServerPort();
->>>>>>> 57f2ae4e
         } catch (UnknownHostException e) {
             return "resolve_failed";
         }
